--- conflicted
+++ resolved
@@ -33,9 +33,7 @@
 
     def default(self, python_object):
         if isinstance(python_object, frozenset):
-<<<<<<< HEAD
-            return {'__class__': 'frozenset',
-                    '__value__': list(python_object)}
+            return {"__class__": "frozenset", "__value__": list(python_object)}
         return super().default(python_object)
 
 
@@ -76,8 +74,4 @@
             dedupe.write_training(examples, f)
 
     """
-    json.dump(labeled_pairs, file_obj, cls=TupleEncoder, ensure_ascii=True)
-=======
-            return {"__class__": "frozenset", "__value__": list(python_object)}
-        return super().default(python_object)
->>>>>>> 86613be2
+    json.dump(labeled_pairs, file_obj, cls=TupleEncoder, ensure_ascii=True)