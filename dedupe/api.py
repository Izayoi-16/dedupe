#!/usr/bin/python
# -*- coding: utf-8 -*-
"""
dedupe provides the main user interface for the library the
Dedupe class
"""

try:
    from json.scanner import py_make_scanner
    import json
except ImportError:
    from simplejson.scanner import py_make_scanner
    import simplejson as json
import itertools
import logging
import types
import pickle

import numpy

import dedupe
import dedupe.core as core
import dedupe.training as training
import dedupe.training_serializer as training_serializer
import dedupe.crossvalidation as crossvalidation
import dedupe.predicates as predicates
import dedupe.blocking as blocking
import dedupe.clustering as clustering
import dedupe.tfidf as tfidf
from dedupe.datamodel import DataModel


class Dedupe:
    """
    Public methods:

    - `__init__`
    - `train`
    - `blockingFunction`
    - `goodThreshold`
    - `duplicateClusters`
    - `writeTraining`
    - `writeSettings`
    """

    # === `Dedupe.__init__` ===

    def __init__(self, init=None, data_sample=None):
        """
        Load or initialize a data model.

        #### Example usage

            # initialize from a settings file
            deduper = dedupe.Dedupe('my_learned_settings')

        or

            # initialize from a defined set of fields
            fields = {'Site name': {'type': 'String'},
                      'Address':   {'type': 'String'},
                      'Zip':       {'type': 'String', 'Has Missing':True},
                      'Phone':     {'type': 'String', 'Has Missing':True},
                      }
            
            deduper = dedupe.Dedupe(fields)

        
        #### Keyword arguments
        
        `init`
        A field definition or a file location for a settings file.

        #### Additional detail
        A field definition is a dictionary where the keys are the fields
        that will be used for training a model and the values are the
        field specification

        Field types include

        - String

        A 'String' type field must have as its key a name of a field
        as it appears in the data dictionary and a type declaration
        ex. `{'Phone': {type: 'String'}}`

        Longer example of a field definition:


            fields = {'name':       {'type': 'String'},
                      'address':    {'type': 'String'},
                      'city':       {'type': 'String'},
                      'cuisine':    {'type': 'String'}
                      }


        Settings files are typically generated by saving the settings
        learned in a previous session. If you need details for this
        file see the method [`writeSettings`][[api.py#writesettings]].
        """
        assert init is not None, 'No Input: must supply either a field ' \
                                 'definition or a settings file.'

        assert init.__class__ in (dict, str), 'Incorrect Input Type: must supply ' \
                                              'either a field definition or a ' \
                                              'settings file.'

        if init.__class__ is dict:
            assert data_sample is not None, 'If you are not reading settings ' \
                                            'a file, you must provide a sample ' \
                                            'of the data'
            self.data_model = DataModel(init)
            self.predicates = None
            self.data_sample = data_sample
        else :
            (self.data_model,
             self.predicates) = self._readSettings(init)
            self.data_sample = None

        n_fields = len(self.data_model['fields'])
        training_dtype = [('label', 'i4'), ('distances', 'f4', (n_fields, ))]

        self.training_data = numpy.zeros(0, dtype=training_dtype)
        self.training_pairs = {0: [], 1: []}

        self.dupes = None
        self.training_encoder = training_serializer._to_json
        self.training_decoder = training_serializer.dedupe_decoder

        string_predicates = (predicates.wholeFieldPredicate,
                             predicates.tokenFieldPredicate,
                             predicates.commonIntegerPredicate,
                             predicates.sameThreeCharStartPredicate,
                             predicates.sameFiveCharStartPredicate,
                             predicates.sameSevenCharStartPredicate,
                             predicates.nearIntegersPredicate,
                             predicates.commonFourGram,
                             predicates.commonSixGram)

        tfidf_string_predicates = tuple([tfidf.TfidfPredicate(threshold)
                                         for threshold
                                         in [0.2, 0.4, 0.6, 0.8]])

        self.blocker_types = {'String' : (string_predicates
                                          + tfidf_string_predicates)}


    def trainFromFile(self, training_source) :
        assert training_source.__class__ is str

        logging.info('reading training from file')

        self._readTraining(training_source)

        self.train()

    # === Dedupe.train ===
    def train(self, alpha=None) :
        """
        Learn field weights from file of labeled examples or round of 
        interactive labeling

        Keyword arguments:
        data_sample -- a sample of record pairs
        training_source -- either a path to a file of labeled examples or
                           a labeling function


        In the sample of record_pairs, each element is a tuple of two
        records. Each record is, in turn, a tuple of the record's key and
        a record dictionary.

        In in the record dictionary the keys are the names of the
        record field and values are the record values.

        For example, a data_sample with only one pair of records,

        [
          (
           (854, {'city': 'san francisco',
                  'address': '300 de haro st.',
                  'name': "sally's cafe & bakery",
                  'cuisine': 'american'}),
           (855, {'city': 'san francisco',
                 'address': '1328 18th st.',
                 'name': 'san francisco bbq',
                 'cuisine': 'thai'})
           )
         ]

        The labeling function will be used to do active learning. The
        function will be supplied a list of examples that the learner
        is the most 'curious' about, that is examples where we are most
        uncertain about how they should be labeled. The labeling function
        will label these, and based upon what we learn from these
        examples, the labeling function will be supplied with new
        examples that the learner is now most curious about.  This will
        continue until the labeling function sends a message that we
        it is done labeling.
            
        The labeling function must be a function that takes two
        arguments.  The first argument is a sequence of pairs of
        records. The second argument is the data model.

        The labeling function must return two outputs. The function
        must return a dictionary of labeled pairs and a finished flag.

        The dictionary of labeled pairs must have two keys, 1 and 0,
        corresponding to record pairs that are duplicates or
        nonduplicates respectively. The values of the dictionary must
        be a sequence of records pairs, like the sequence that was
        passed in.

        The 'finished' flag should take the value False for active
        learning to continue, and the value True to stop active learning.

        i.e.

        labelFunction(record_pairs, data_model) :
            ...
            return (labeled_pairs, finished)

        For a working example, see consoleLabel in training

        Labeled example files are typically generated by saving the
        examples labeled in a previous session. If you need details
        for this file see the method writeTraining.
        """

        if alpha is None :

            n_folds = min(numpy.sum(self.training_data['label'])/3, 20)

            n_folds = min(max(2,
                              numpy.sum(self.training_data['label'])/3),
                          20)

            logging.info('%d folds', n_folds)

            alpha = crossvalidation.gridSearch(self.training_data,
                                               core.trainModel, 
                                               self.data_model, 
                                               k=n_folds)

        self.data_model = core.trainModel(self.training_data,
                                          self.data_model, 
                                          alpha)

        self._logLearnedWeights()

    def blockingFunction(self, ppc=1, uncovered_dupes=1):
        """
        Returns a function that takes in a record dictionary and
        returns a list of blocking keys for the record. We will
        learn the best blocking predicates if we don't have them already.

        Keyword arguments:
        ppc -- Limits the Proportion of Pairs Covered that we allow a
               predicate to cover. If a predicate puts together a fraction
               of possible pairs greater than the ppc, that predicate will
               be removed from consideration.

               As the size of the data increases, the user will generally
               want to reduce ppc.

               ppc should be a value between 0.0 and 1.0

        uncovered_dupes -- The number of true dupes pairs in our training
                           data that we can accept will not be put into any
                           block. If true true duplicates are never in the
                           same block, we will never compare them, and may
                           never declare them to be duplicates.

                           However, requiring that we cover every single
                           true dupe pair may mean that we have to use
                           blocks that put together many, many distinct pairs
                           that we'll have to expensively, compare as well.

        """

        if not self.predicates:
            self.predicates = self._learnBlocking(ppc, uncovered_dupes)

        blocker = blocking.Blocker(self.predicates)

        return blocker

    def goodThreshold(self, blocks, recall_weight=1.5):
        """
        Returns the threshold that maximizes the expected F score,
        a weighted average of precision and recall for a sample of
        blocked data. 

        Keyword arguments:
        blocks --        Sequence of tuples of records, where each
                         tuple is a set of records covered by a blocking
                         predicate

        recall_weight -- Sets the tradeoff between precision and
                         recall. I.e. if you care twice as much about
                         recall as you do precision, set recall_weight
                         to 2.
        """

        blocked_records = (block.values() for block in blocks)

        candidates = core.blockedPairs(blocked_records)

        field_distances = core.fieldDistances(candidates, self.data_model)
        probability = core.scorePairs(field_distances, self.data_model)

        probability.sort()
        probability = probability[::-1]

        expected_dupes = numpy.cumsum(probability)

        recall = expected_dupes / expected_dupes[-1]
        precision = expected_dupes / numpy.arange(1, len(expected_dupes) + 1)

        score = recall * precision / (recall + recall_weight ** 2 * precision)

        i = numpy.argmax(score)

        logging.info('Maximum expected recall and precision')
        logging.info('recall: %2.3f', recall[i])
        logging.info('precision: %2.3f', precision[i])
        logging.info('With threshold: %2.3f', probability[i])

        return probability[i]

    def duplicateClusters(self, blocks, threshold=.5):
        """
        Partitions blocked data and returns a list of clusters, where
        each cluster is a tuple of record ids

        Keyword arguments:
        blocks --     Sequence of tuples of records, where each
                      tuple is a set of records covered by a blocking
                      predicate
                                          
        threshold --  Number between 0 and 1 (default is .5). We will
                      only consider as duplicates record pairs as
                      duplicates if their estimated duplicate likelihood is
                      greater than the threshold.

                      Lowering the number will increase recall, raising it
                      will increase precision
                              

        """

        # Setting the cluster threshold this ways is not principled,
        # but seems to reliably help performance
        cluster_threshold = threshold * 0.7

        
        blocked_keys, blocked_records = core.split((block.keys(),
                                                    block.values())
                                                   for block in blocks)


        candidate_keys = core.blockedPairs(blocked_keys)
        candidate_records = core.blockedPairs(blocked_records)

        candidate_keys, ids = itertools.tee(candidate_keys)
        peek = ids.next()
        id_type = type(peek[0])
        ids = itertools.chain([peek], ids)
        
        self.dupes = core.scoreDuplicates(candidate_keys,
                                          candidate_records,
                                          id_type,
                                          self.data_model,
                                          threshold)
        clusters = clustering.cluster(self.dupes, id_type, cluster_threshold)

        return clusters

    def _learnBlocking(self, eta, epsilon):
        """Learn a good blocking of the data"""

        confident_nonduplicates = training.semiSupervisedNonDuplicates(self.data_sample,
                                                                       self.data_model,
                                                                       sample_size=32000)

        self.training_pairs[0].extend(confident_nonduplicates)


        predicate_set = predicateGenerator(self.blocker_types, self.data_model)


        
        learned_predicates = dedupe.blocking.blockTraining(self.training_pairs,
                                                           predicate_set,
                                                           eta,
                                                           epsilon)

        return learned_predicates

    def _logLearnedWeights(self):
        """
        Log learned weights and bias terms
        """
        logging.info('Learned Weights')
        for (k1, v1) in self.data_model.items():
            try:
                for (k2, v2) in v1.items():
                    logging.info((k2, v2['weight']))
            except AttributeError:
                logging.info((k1, v1))

    # === writeSettings === 

    def writeSettings(self, file_name):
        """
        Write a settings file that contains the 
        data model and predicates

        Keyword arguments:
        file_name -- path to file
        """

        with open(file_name, 'w') as f:
            pickle.dump(self.data_model, f)
            pickle.dump(self.predicates, f)

    def _readSettings(self, file_name):
        with open(file_name, 'rb') as f:
            try:
                data_model = pickle.load(f)
                predicates = pickle.load(f)
            except KeyError :
                raise ValueError("The settings file doesn't seem to be in "
                                 "right format. You may want to delete the "
                                 "settings file and try again")

        return data_model, predicates


    def writeTraining(self, file_name):
        """
        Write to a json file that contains labeled examples

        Keyword arguments:
        file_name -- path to a json file
        """

        d_training_pairs = {}
        for (label, pairs) in self.training_pairs.iteritems():
            d_training_pairs[label] = [(dict(pair[0]), dict(pair[1])) for pair in pairs]

        with open(file_name, 'wb') as f:
            json.dump(d_training_pairs, f, default=self.training_encoder)



    def _readTraining(self, file_name):
        """Read training pairs from a file"""
        with open(file_name, 'r') as f:
            training_pairs_raw = json.load(f, cls=self.training_decoder)

        for (label, examples) in training_pairs_raw.iteritems():
            for pair in examples:
                self.training_pairs[int(label)].append((core.frozendict(pair[0]),
                                                   core.frozendict(pair[1])))

<<<<<<< HEAD
        self._addTrainingData(self.training_pairs)


    def _addTrainingData(self, labeled_pairs) :
        """
        Appends training data to the training data collection.
        """
    
        nondupes, dupes = labeled_pairs[0], labeled_pairs[1]
        labels = ([0] * len(nondupes) 
                  + [1] * len(dupes))

        new_training_data = numpy.empty(len(labels),
                                        dtype=self.training_data.dtype)

        new_training_data['label'] = labels
        new_training_data['distances'] = core.fieldDistances(nondupes + dupes, 
                                                             self.data_model)

        self.training_data = numpy.append(self.training_data, 
                                          new_training_data)


class ActiveDedupe(Dedupe) :

    activeLearner = None

    def _initializeActiveLearning(self) :
        if self.training_data.shape[0] == 0 :
            rand_int = random.randint(0, len(self.data_sample))
            exact_match = self.data_sample[rand_int]
            self.training_data = self._addTrainingData({1:[exact_match]*2,
                                                        0:[]})

        self.train(alpha=0.1)
        self.activeLearner = training.ActiveLearning(self.data_sample, 
                                                     self.data_model)

    def getUncertainPair(self) :
        if self.activeLearner is None :
            self._initializeActiveLearning()
=======
        training_data = training.addTrainingData(training_pairs,
                                                 self.data_model,
                                                 self.training_data)

        return (training_pairs, training_data)


def _initializeDataModel(fields):
    """Initialize a data_model with a field definition"""
    data_model = {}
    data_model['fields'] = OrderedDict()

    interaction_terms = {}
    source_compare = False

    for (k, v) in fields.iteritems():
        if v.__class__ is not dict:
            raise ValueError("Incorrect field specification: field "
                             "specifications are dictionaries that must "
                             "include a type definition, ex. "
                             "{'Phone': {type: 'String'}}"
                             )
        elif 'type' not in v:

            raise ValueError("Missing field type: field "
                             "specifications are dictionaries that must "
                             "include a type definition, ex. "
                             "{'Phone': {type: 'String'}}"
                             )
        elif v['type'] not in ['String',
                               'LatLong',
                               'Set',
                               'Source',
                               'Custom',
                               'Interaction']:

            raise ValueError("Invalid field type: field "
                             "specifications are dictionaries that must "
                             "include a type definition, ex. "
                             "{'Phone': {type: 'String'}}"
                             )
        elif v['type'] == 'LatLong' :
            if 'comparator' in v :
                raise ValueError("Custom comparators can only be defined "
                                  "for fields of type 'Custom'")
            else :
                v['comparator'] = compareLatLong

        elif v['type'] == 'Set' :
            if 'comparator' in v :
                raise ValueError("Custom comparators can only be defined "
                                  "for fields of type 'Custom'")
            else :
                v['comparator'] = compareJaccard


        elif v['type'] == 'String' :
            if 'comparator' in v :
                raise ValueError("Custom comparators can only be defined "
                                 "for fields of type 'Custom'")
            else :
                v['comparator'] = normalizedAffineGapDistance

        elif v['type'] == 'Custom' and 'comparator' not in v :
            raise ValueError("For 'Custom' field types you must define "
                             "a 'comparator' function in the field "
                             "definition. ")

        elif v['type'] == 'Source' :
            if 'Source Names' not in v :
                raise ValueError('No "Source Names" defined')
            if len(v['Source Names']) != 2 :
                raise ValueError("You must supply two and only two source names")
            if 'comparator' in v :
                raise ValueError("Custom comparators can only be defined "
                                 "for fields of type 'Custom'")
            else :
                v['comparator'] = SourceComparator(v['Source Names'])
                source_compare = True
            


        elif v['type'] == 'Interaction' :
            if 'Interaction Fields' in v :
                 for field in v['Interaction Fields'] :
                     if 'Has Missing' in fields[field] :
                         v.update({'Has Missing' : True})
                         break
            else :
                raise ValueError('No "Interaction Fields" defined')

            v.update({'weight': 0})
            interaction_terms[k] = v
            # We want the interaction terms to be at the end of of the
            # ordered dict so we'll add them after we finish
            # processing all the other fields
            continue
            
>>>>>>> dcd093c8
        
        dupe_ratio = len(self.training_pairs[1])/(len(self.training_pairs[0]) + 1.0)

        return self.activeLearner.getUncertainPair(self.data_model, dupe_ratio)

<<<<<<< HEAD
    def markPairs(self, labeled_pairs) :
        for label, pair in labeled_pairs.items() :
            self.training_pairs[label].extend(pair)
=======
    if source_compare :
        data_model['fields']['different sources'] = {'weight' : 0,
                                                     'type' : 'Different Source'}
>>>>>>> dcd093c8

        self._addTrainingData(labeled_pairs) 

        self.train(alpha=.1)

<<<<<<< HEAD

=======
    for k, v in data_model['fields'].items() :
        if 'Has Missing' in v :
             if v['Has Missing'] :
                 data_model['fields'][k + ': not_missing'] = {'weight' : 0,
                                                              'type'   : 'Missing Data'}
        else :
            data_model['fields'][k].update({'Has Missing' : False})
         
>>>>>>> dcd093c8



def predicateGenerator(blocker_types, data_model) :
    predicate_set = []
    for record_type, predicate_functions in blocker_types.items() :
        fields = [field_name for field_name, details
                  in data_model['fields'].items()
                  if details['type'] == record_type]
        predicate_set.extend(list(itertools.product(predicate_functions, fields)))
    predicate_set = disjunctivePredicates(predicate_set)

    return predicate_set


def disjunctivePredicates(predicate_set):

    disjunctive_predicates = list(itertools.combinations(predicate_set, 2))

    # filter out disjunctive predicates that operate on same field

    disjunctive_predicates = [predicate for predicate in disjunctive_predicates 
                              if predicate[0][1] != predicate[1][1]]

    predicate_set = [(predicate, ) for predicate in predicate_set]
    predicate_set.extend(disjunctive_predicates)

    return predicate_set

class SourceComparator(object):
    def __init__(self, source_names) :
        assert len(source_names) == 2

        sources = [(name, name) for name in source_names]
        sources += list(itertools.combinations(source_names, 2))
        self.sources = dict(zip(sources, itertools.count()))
        for k, v in self.sources.items() :
            self.sources[tuple(sorted(k, reverse=True))] = v

        self.sources_and_null = set(source_names + [''])
    def __call__(self, field_1, field_2):
        sources = (field_1, field_2)
        if sources in self.sources :
            return self.sources[sources]
        elif set(sources) <= self.sources_and_null :
            return numpy.nan
        else :
            raise ValueError("field not in Source Names")<|MERGE_RESOLUTION|>--- conflicted
+++ resolved
@@ -464,7 +464,6 @@
                 self.training_pairs[int(label)].append((core.frozendict(pair[0]),
                                                    core.frozendict(pair[1])))
 
-<<<<<<< HEAD
         self._addTrainingData(self.training_pairs)
 
 
@@ -506,137 +505,18 @@
     def getUncertainPair(self) :
         if self.activeLearner is None :
             self._initializeActiveLearning()
-=======
-        training_data = training.addTrainingData(training_pairs,
-                                                 self.data_model,
-                                                 self.training_data)
-
-        return (training_pairs, training_data)
-
-
-def _initializeDataModel(fields):
-    """Initialize a data_model with a field definition"""
-    data_model = {}
-    data_model['fields'] = OrderedDict()
-
-    interaction_terms = {}
-    source_compare = False
-
-    for (k, v) in fields.iteritems():
-        if v.__class__ is not dict:
-            raise ValueError("Incorrect field specification: field "
-                             "specifications are dictionaries that must "
-                             "include a type definition, ex. "
-                             "{'Phone': {type: 'String'}}"
-                             )
-        elif 'type' not in v:
-
-            raise ValueError("Missing field type: field "
-                             "specifications are dictionaries that must "
-                             "include a type definition, ex. "
-                             "{'Phone': {type: 'String'}}"
-                             )
-        elif v['type'] not in ['String',
-                               'LatLong',
-                               'Set',
-                               'Source',
-                               'Custom',
-                               'Interaction']:
-
-            raise ValueError("Invalid field type: field "
-                             "specifications are dictionaries that must "
-                             "include a type definition, ex. "
-                             "{'Phone': {type: 'String'}}"
-                             )
-        elif v['type'] == 'LatLong' :
-            if 'comparator' in v :
-                raise ValueError("Custom comparators can only be defined "
-                                  "for fields of type 'Custom'")
-            else :
-                v['comparator'] = compareLatLong
-
-        elif v['type'] == 'Set' :
-            if 'comparator' in v :
-                raise ValueError("Custom comparators can only be defined "
-                                  "for fields of type 'Custom'")
-            else :
-                v['comparator'] = compareJaccard
-
-
-        elif v['type'] == 'String' :
-            if 'comparator' in v :
-                raise ValueError("Custom comparators can only be defined "
-                                 "for fields of type 'Custom'")
-            else :
-                v['comparator'] = normalizedAffineGapDistance
-
-        elif v['type'] == 'Custom' and 'comparator' not in v :
-            raise ValueError("For 'Custom' field types you must define "
-                             "a 'comparator' function in the field "
-                             "definition. ")
-
-        elif v['type'] == 'Source' :
-            if 'Source Names' not in v :
-                raise ValueError('No "Source Names" defined')
-            if len(v['Source Names']) != 2 :
-                raise ValueError("You must supply two and only two source names")
-            if 'comparator' in v :
-                raise ValueError("Custom comparators can only be defined "
-                                 "for fields of type 'Custom'")
-            else :
-                v['comparator'] = SourceComparator(v['Source Names'])
-                source_compare = True
-            
-
-
-        elif v['type'] == 'Interaction' :
-            if 'Interaction Fields' in v :
-                 for field in v['Interaction Fields'] :
-                     if 'Has Missing' in fields[field] :
-                         v.update({'Has Missing' : True})
-                         break
-            else :
-                raise ValueError('No "Interaction Fields" defined')
-
-            v.update({'weight': 0})
-            interaction_terms[k] = v
-            # We want the interaction terms to be at the end of of the
-            # ordered dict so we'll add them after we finish
-            # processing all the other fields
-            continue
-            
->>>>>>> dcd093c8
         
         dupe_ratio = len(self.training_pairs[1])/(len(self.training_pairs[0]) + 1.0)
 
         return self.activeLearner.getUncertainPair(self.data_model, dupe_ratio)
 
-<<<<<<< HEAD
     def markPairs(self, labeled_pairs) :
         for label, pair in labeled_pairs.items() :
             self.training_pairs[label].extend(pair)
-=======
-    if source_compare :
-        data_model['fields']['different sources'] = {'weight' : 0,
-                                                     'type' : 'Different Source'}
->>>>>>> dcd093c8
 
         self._addTrainingData(labeled_pairs) 
 
         self.train(alpha=.1)
-
-<<<<<<< HEAD
-
-=======
-    for k, v in data_model['fields'].items() :
-        if 'Has Missing' in v :
-             if v['Has Missing'] :
-                 data_model['fields'][k + ': not_missing'] = {'weight' : 0,
-                                                              'type'   : 'Missing Data'}
-        else :
-            data_model['fields'][k].update({'Has Missing' : False})
-         
->>>>>>> dcd093c8
 
 
 
