try:
    from collections import OrderedDict
except ImportError :
    from backport import OrderedDict

import itertools
import dedupe.predicates
import dedupe.blocking

import dedupe.fieldclasses
from dedupe.fieldclasses import MissingDataType

field_classes = {'String' : dedupe.fieldclasses.StringType,
                 'ShortString' : dedupe.fieldclasses.ShortStringType,
                 'LatLong' : dedupe.fieldclasses.LatLongType,
                 'Set' : dedupe.fieldclasses.SetType, 
<<<<<<< HEAD
                 'Source' : dedupe.fieldclasses.SourceType,
                 'Price'  : dedupe.fieldclasses.PriceType,
=======
>>>>>>> 77ae6471
                 'Text' : dedupe.fieldclasses.TextType,
                 'Categorical' : dedupe.fieldclasses.CategoricalType,
                 'Exists' : dedupe.fieldclasses.ExistsType,
                 'Custom' : dedupe.fieldclasses.CustomType,
                 'Exact' : dedupe.fieldclasses.ExactType,
                 'Interaction' : dedupe.fieldclasses.InteractionType}

class DataModel(dict) :

    def __init__(self, fields):

        self['bias'] = 0

        field_model = typifyFields(fields)
        self.derived_start = len(field_model)

        field_model = interactions(fields, field_model)
        field_model = missing(field_model)

        self['fields'] = field_model
        self.n_fields = len(self['fields'])

    # Changing this from a property to just a normal attribute causes
    # pickling problems, because we are removing static methods from
    # their class context. This could be fixed by defining comparators
    # outside of classes in fieldclasses
    @property 
    def field_comparators(self) :
        start = 0
        stop = 0
        comparators = []
        for field in self['fields'] :
            if hasattr(field, 'comparator') :
                stop = start + len(field) 
                comparators.append((field.field, field.comparator, start, stop))
                start = stop

        return comparators



    @property 
    def missing_field_indices(self) : 
        return [i for i, definition 
                in enumerate(self['fields'])
                if definition.has_missing]

    @property
    def interactions(self) :
        indices = []

        fields = self['fields']
        field_names = [field.name for field in fields]

        for definition in fields :
            if hasattr(definition, 'interaction_fields') :
                interaction_indices = []
                for interaction_field in definition.interaction_fields :
                    interaction_indices.append(field_names.index(interaction_field))
                indices.append(interaction_indices)
                
        return indices

def typifyFields(fields) :
    field_model = []

    for definition in fields :
        try :
            field_type = definition['type']
        except TypeError :
            raise TypeError("Incorrect field specification: field "
                            "specifications are dictionaries that must "
                            "include a type definition, ex. "
                            "{'field' : 'Phone', type: 'String'}")
        except KeyError :
            raise KeyError("Missing field type: fields "
                           "specifications are dictionaries that must "
                           "include a type definition, ex. "
                           "{'field' : 'Phone', type: 'String'}")
        try :
            field_class = field_classes[field_type]
        except KeyError :
            raise KeyError("Field type %s not valid. Valid types include %s"
                           % (definition['type'], ', '.join(field_classes)))

        if field_type == 'Interaction' :
            continue

        field_object = field_class(definition)
        field_model.append(field_object)
        
        if hasattr(field_object, 'higher_dummies') :
            field_model.extend(field_object.higher_dummies)

    return field_model

def missing(field_model) :
    for definition in field_model[:] :
        if definition.has_missing :
            field_model.append(MissingDataType(definition.name))

    return field_model

def interactions(definitions, field_model) :
    field_d = dict((field.name, field) for field in field_model)
    interaction_class = field_classes['Interaction']

    for definition in definitions :
        if definition['type'] == 'Interaction' :
            field = interaction_class(definition)
            field_model.append(field)
            field.expandInteractions(field_d)
            field_model.extend(field.higher_vars)

    return field_model


<|MERGE_RESOLUTION|>--- conflicted
+++ resolved
@@ -14,11 +14,7 @@
                  'ShortString' : dedupe.fieldclasses.ShortStringType,
                  'LatLong' : dedupe.fieldclasses.LatLongType,
                  'Set' : dedupe.fieldclasses.SetType, 
-<<<<<<< HEAD
-                 'Source' : dedupe.fieldclasses.SourceType,
                  'Price'  : dedupe.fieldclasses.PriceType,
-=======
->>>>>>> 77ae6471
                  'Text' : dedupe.fieldclasses.TextType,
                  'Categorical' : dedupe.fieldclasses.CategoricalType,
                  'Exists' : dedupe.fieldclasses.ExistsType,
