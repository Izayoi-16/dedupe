#!/usr/bin/python
# -*- coding: utf-8 -*-

# provides functions for selecting a sample of training data
from __future__ import division
from future.utils import viewitems, viewvalues

import itertools
import logging
import collections

from . import blocking, predicates, core

logger = logging.getLogger(__name__)


class BlockLearner(object):
    def learn(self, matches, recall):
        '''
        Takes in a set of training pairs and predicates and tries to find
        a good set of blocking rules.
        '''
        compound_length = 2

        dupe_cover = cover(self.blocker, matches,
                           self.total_cover, compound_length)
        comparison_count = self.comparisons(dupe_cover, compound_length)

        dupe_cover = dominators(dupe_cover, comparison_count, comparison=True)

        coverable_dupes = set.union(*viewvalues(dupe_cover))
        uncoverable_dupes = [pair for i, pair in enumerate(matches)
                             if i not in coverable_dupes]

        epsilon = int((1.0 - recall) * len(matches))

        if len(uncoverable_dupes) > epsilon:
            logger.warning(OUT_OF_PREDICATES_WARNING)
            logger.debug(uncoverable_dupes)
            epsilon = 0
        else:
            epsilon -= len(uncoverable_dupes)

        for pred in dupe_cover:
            pred.count = comparison_count[pred]

        searcher = BranchBound(len(coverable_dupes) - epsilon, 2500)
        final_predicates = searcher.search(dupe_cover)

        logger.info('Final predicate set:')
        for predicate in final_predicates:
            logger.info(predicate)

        return final_predicates

<<<<<<< HEAD
=======
    def comparisons(self, match_cover, compound_length):
        compounder = Compounder(self.total_cover)
        comparison_count = {}

        for pred in sorted(match_cover, key=str):
            if pred in self._cached_estimates:
                estimated_cached_estimates = self._cached_estimates[pred]
            elif len(pred) > 1:
                estimated_cached_estimates = self.estimate(compounder(pred))
            else:
                estimated_cached_estimates = self.estimate(self.total_cover[pred])

            comparison_count[pred] = estimated_cached_estimates
            self._cached_estimates[pred] = estimated_cached_estimates

        return comparison_count

>>>>>>> a9a1d258

class Compounder(object):
    def __init__(self, cover):
        self.cover = cover
        self._cached_predicate = None
        self._cached_cover = None

    def __call__(self, compound_predicate):
        a, b = compound_predicate[:-1], compound_predicate[-1]

        if len(a) > 1:
            if a == self._cached_predicate:
                a_cover = self._cached_cover
            else:
                a_cover, a_record_cover = self(a)
                self._cached_predicate = a
                self._cached_cover = a_cover
        else:
            a, = a
            a_cover = self.cover[a]

        return a_cover * self.cover[b]


class DedupeBlockLearner(BlockLearner):

    def __init__(self, predicates, sampled_records, data):
        self.pair_id = core.Enumerator()

        blocker = blocking.Blocker(predicates)
        blocker.indexAll(data)

        result = self.coveredPairs(blocker, sampled_records)
        self.total_cover, self.record_cover = result

        self.r = (sampled_records.original_length + 1) / len(sampled_records)

        self.blocker = blocking.Blocker(predicates)

        self._cached_estimates = {}

    @staticmethod
    def unroll(matches):  # pragma: no cover
        return unique((record for pair in matches for record in pair))

    def coveredPairs(self, blocker, records):
        cover = {}
        record_cover = {}

        for predicate in blocker.predicates:
            pred_cover = {}
            covered_records = collections.defaultdict(int)

            for id, record in viewitems(records):
                blocks = predicate(record)
                for block in blocks:
                    pred_cover.setdefault(block, set()).add(id)
                    covered_records[id] += 1

            pairs = (pair
                     for block in pred_cover.values()
                     for pair in itertools.combinations(sorted(block), 2))

            cover[predicate] = Counter(pairs)
            record_cover[predicate] = Counter(covered_records)

        return cover, record_cover

    def estimate(self, comparisons, records):
        # We want to estimate the number of comparisons that a
        # predicate will generate on the full data.
        #
        # To start, we can estimate the number of records, k, that are
        # covered by a particular block key in the full data.
        #
        # Let x the number of records in a sample that have the same
        # block key. Because the sample is drawn witout replacement, x
        # is a random variable drawn from a hypergeometric distribution.
        #
        # Let M be the size of full data, and n be the size of the sample
        #
        # The Maximum likelihood estimator of k is
        #
        # k = math.floor((M + 1)* x/n)
        #
        # we will relax this a bit and have
        # k = (M + 1)/n * x
        #
        # We can then estimate the number of comparisons, c, that this block
        # key will generate on the full data.
        #
        # c = k(k-1)/2
        # c = 0.5 * ((M + 1)/n * x) * ((M + 1)/n * (x - 1))
        #
        # let r = (M + 1)/n
        #
        # c = 0.5 * r * x * (r * (x -1))
        #   = 0.5 * (r * r * x * x  - r * x)
        #
        # Every blocking predicate will generate multiple block
        # keys. Let x_i be the number of records covered by the ith
        # block key produced by a blocking predicate, and c_i be the
        # associated number of estimated comparisons
        #
        # We estimate the total number of record comparisons, C, generated
        # by a blocking predicate as
        #
        # C = sum(c_i)
        #   = 0.5 * (r * r * sum(x_i * x_i for x_i in X) -
        #            r * sum(x_i for x_i in X))
        #
        # Now, unfortunately, it's difficult to efficiently x_i for
        # compound blocks.
        #
        # Perhaps suprisingly, it's much easier to
        # calculate the number of comparisons that a predicate
        # generates on a sample. This is
        #
        # D = sum(x_i * (x_i - 1)/2 for x_i in X)
        #   = 0.5 (sum(x_i * x_i for x_i in X) - sum(x_i for x_i in X))
        #
        # It turns out that
        #
        # C = r * r * 2 * D  + 0.5 * (r * r - r) * sum(x_i for x_i in X))

        r = self.r

        all_comparisons = (r * r * comparisons.total +
                           0.5 * (r * r - r) * records.total)

        # However, this estimate is for every single comparisons. While
        # it is true that if we block together records 1 and 2 together
        # N times we have to pay the overhead of that blocking and
        # and there is some cost to each one of those N comparisons,
        # we are using a redundant-free scheme so we only make one
        # truly expensive computation for every record pair.
        #
        # So, how can we estimate how many expensive comparison a
        # predicate will lead to? In other words, how many unique record
        # pairs will be covered by a predicate?
        #
        # I really don't know, right now. So we'll stick with a number
        # we can defend.

        return all_comparisons

    def comparisons(self, match_cover, compound_length):
        cover_compounder = Compounder(self.total_cover)
        record_compounder = Compounder(self.record_cover)
        comparison_count = {}

        for pred in sorted(match_cover, key=str):
            if len(pred) > 1:
                comparison_count[pred] = self.estimate(cover_compounder(pred),
                                                       record_compounder(pred))
            else:
                comparison_count[pred] = self.estimate(self.total_cover[pred],
                                                       self.record_cover[pred])

        return comparison_count


class RecordLinkBlockLearner(BlockLearner):

    def __init__(self, predicates, sampled_records_1, sampled_records_2, data_2):
        self.pair_id = core.Enumerator()

        blocker = blocking.Blocker(predicates)
        blocker.indexAll(data_2)

        self.total_cover = self.coveredPairs(blocker,
                                             sampled_records_1,
                                             sampled_records_2)

        self.r_1 = ((sampled_records_1.original_length + 1) /
                    len(sampled_records_1))
        self.r_2 = ((sampled_records_2.original_length + 1) /
                    len(sampled_records_2))

        self.blocker = blocking.Blocker(predicates)

        self._cached_estimates = {}

    @staticmethod
    def unroll(matches):  # pragma: no cover
        return unique((record_2 for _, record_2 in matches))

    def coveredPairs(self, blocker, records_1, records_2):
        cover = {}

        for predicate in blocker.predicates:
            cover[predicate] = collections.defaultdict(lambda: (set(), set()))
            for id, record in viewitems(records_2):
                blocks = predicate(record, target=True)
                for block in blocks:
                    cover[predicate][block][1].add(id)

            current_blocks = set(cover[predicate])
            for id, record in viewitems(records_1):
                blocks = set(predicate(record))
                for block in blocks & current_blocks:
                    cover[predicate][block][0].add(id)

        for predicate, blocks in cover.items():
            pairs = (pair
                     for A, B in blocks.values()
                     for pair in itertools.product(A, B))
            cover[predicate] = Counter(pairs)

        return cover

    def estimate(self, blocks):
        return blocks.total * self.r_1 * self.r_2

    def comparisons(self, match_cover, compound_length):
        compounder = Compounder(self.total_cover)
        comparison_count = {}

        for pred in sorted(match_cover, key=str):
            if len(pred) > 1:
                comparison_count[pred] = self.estimate(compounder(pred))
            else:
                comparison_count[pred] = self.estimate(self.total_cover[pred])

        return comparison_count


class BranchBound(object):
    def __init__(self, target, max_calls):
        self.calls = max_calls
        self.target = target
        self.cheapest_score = float('inf')
        self.original_cover = None

    def search(self, candidates, partial=()):
        if self.calls <= 0:
            return self.cheapest

        if self.original_cover is None:
            self.original_cover = candidates.copy()
            self.cheapest = candidates

        self.calls -= 1

        covered = self.covered(partial)
        score = self.score(partial)

        if covered >= self.target:
            if score < self.cheapest_score:
                self.cheapest = partial
                self.cheapest_score = score

        else:
            window = self.cheapest_score - score

            candidates = {p: cover
                          for p, cover in candidates.items()
                          if p.count < window}

            reachable = self.reachable(candidates) + covered

            if candidates and reachable >= self.target:

                def score(p):
                    return (len(candidates[p]), -p.count)

                best = max(candidates, key=score)

                remaining = remaining_cover(candidates,
                                            candidates[best])
                self.search(remaining, partial + (best,))
                del remaining

                reduced = self.dominates(candidates, best)
                self.search(reduced, partial)
                del reduced

        return self.cheapest

    def score(self, partial):
        return sum(p.count for p in partial)

    def covered(self, partial):
        if partial:
            return len(set.union(*(self.original_cover[p]
                                   for p in partial)))
        else:
            return 0

    def reachable(self, dupe_cover):
        if dupe_cover:
            return len(set.union(*dupe_cover.values()))
        else:
            return 0

    def dominates(self, coverage, dominator):
        dominant_cover = coverage[dominator]

        for pred, cover in list(viewitems(coverage)):
            if (dominator.count <= pred.count and
                    dominant_cover >= cover):
                del coverage[pred]

        return coverage


def cover(blocker, pairs, total_cover, compound_length):  # pragma: no cover
    cover = coveredPairs(blocker.predicates, pairs)
    cover = dominators(cover, total_cover)
    cover = compound(cover, compound_length)
    cover = remaining_cover(cover)

    return cover


def coveredPairs(predicates, pairs):
    cover = {}

    for predicate in predicates:
        coverage = {i for i, (record_1, record_2)
                    in enumerate(pairs)
                    if (set(predicate(record_1)) &
                        set(predicate(record_2, target=True)))}
        if coverage:
            cover[predicate] = coverage

    return cover


def compound(cover, compound_length):
    simple_predicates = sorted(cover, key=str)
    CP = predicates.CompoundPredicate

    for i in range(2, compound_length + 1):
        compound_predicates = itertools.combinations(simple_predicates, i)

        for compound_predicate in compound_predicates:
            a, b = compound_predicate[:-1], compound_predicate[-1]
            if len(a) == 1:
                a = a[0]

            if a in cover:
                compound_cover = cover[a] & cover[b]
                if compound_cover:
                    cover[CP(compound_predicate)] = compound_cover

    return cover


def remaining_cover(coverage, covered=None):
    if covered is None:
        covered = set()
    remaining = {}
    for predicate, uncovered in viewitems(coverage):
        still_uncovered = uncovered - covered
        if still_uncovered:
            remaining[predicate] = still_uncovered

    return remaining


def unique(seq):
    """Return the unique elements of a collection even if those elements are
       unhashable and unsortable, like dicts and sets"""
    cleaned = []
    for each in seq:
        if each not in cleaned:
            cleaned.append(each)
    return cleaned


def dominators(match_cover, total_cover, comparison=False):
    if comparison:
        def sort_key(x):
            return (-total_cover[x], len(match_cover[x]))
    else:
        def sort_key(x):
            return (len(match_cover[x]), -len(total_cover[x]))

    ordered_predicates = sorted(match_cover, key=sort_key)
    dominants = {}

    for i, candidate in enumerate(ordered_predicates, 1):
        match = match_cover[candidate]
        total = total_cover[candidate]

        if not any((match_cover[pred] >= match and
                    total_cover[pred] <= total)
                   for pred in ordered_predicates[i:]):
            dominants[candidate] = match

    return dominants


class Counter(object):
    def __init__(self, iterable):
        if isinstance(iterable, collections.abc.Mapping):
            self._d = iterable
        else:
            self._d = {}
            collections._count_elements(self._d, iterable)

        self.total = sum(self.values())

    def __le__(self, other):
        return (self._d.keys() <= other._d.keys() and
                self.total <= other.total)

    def __eq__(self, other):
        return self._d == other._d

    def __len__(self):
        return len(self._d)

    def values(self):
        return self._d.values()

    def __mul__(self, other):

        if len(self) <= len(other):
            smaller, larger = self._d, other._d
        else:
            smaller, larger = other._d, self._d

        # it's meaningfully faster to check in the key dictview
        # of 'larger' than in the dict directly
        larger_keys = larger.keys()

        common = {k: v * larger[k] for k, v in smaller.items()
                  if k in larger_keys}

        return Counter(common)


OUT_OF_PREDICATES_WARNING = "Ran out of predicates: Dedupe tries to find blocking rules that will work well with your data. Sometimes it can't find great ones, and you'll get this warning. It means that there are some pairs of true records that dedupe may never compare. If you are getting bad results, try increasing the `max_comparison` argument to the train method"  # noqa: E501<|MERGE_RESOLUTION|>--- conflicted
+++ resolved
@@ -53,8 +53,270 @@
 
         return final_predicates
 
-<<<<<<< HEAD
-=======
+
+class Compounder(object):
+    def __init__(self, cover):
+        self.cover = cover
+        self._cached_predicate = None
+        self._cached_cover = None
+
+    def __call__(self, compound_predicate):
+        a, b = compound_predicate[:-1], compound_predicate[-1]
+
+        if len(a) > 1:
+            if a == self._cached_predicate:
+                a_cover = self._cached_cover
+            else:
+                a_cover, a_record_cover = self(a)
+                self._cached_predicate = a
+                self._cached_cover = a_cover
+        else:
+            a, = a
+            a_cover = self.cover[a]
+
+        return a_cover * self.cover[b]
+
+
+class DedupeBlockLearner(BlockLearner):
+
+    def __init__(self, predicates, sampled_records, data):
+        self.pair_id = core.Enumerator()
+
+        blocker = blocking.Blocker(predicates)
+        blocker.indexAll(data)
+
+        result = self.coveredPairs(blocker, sampled_records)
+        self.total_cover, self.record_cover = result
+
+        self.r = (sampled_records.original_length + 1) / len(sampled_records)
+
+        self.blocker = blocking.Blocker(predicates)
+
+        self._cached_estimates = {}
+
+    @staticmethod
+    def unroll(matches):  # pragma: no cover
+        return unique((record for pair in matches for record in pair))
+
+    def coveredPairs(self, blocker, records):
+        cover = {}
+        record_cover = {}
+
+        for predicate in blocker.predicates:
+            pred_cover = {}
+            covered_records = collections.defaultdict(int)
+
+            for id, record in viewitems(records):
+                blocks = predicate(record)
+                for block in blocks:
+                    pred_cover.setdefault(block, set()).add(id)
+                    covered_records[id] += 1
+
+            pairs = (pair
+                     for block in pred_cover.values()
+                     for pair in itertools.combinations(sorted(block), 2))
+
+            cover[predicate] = Counter(pairs)
+            record_cover[predicate] = Counter(covered_records)
+
+        return cover, record_cover
+
+    def estimate(self, comparisons, records):
+        # We want to estimate the number of comparisons that a
+        # predicate will generate on the full data.
+        #
+        # To start, we can estimate the number of records, k, that are
+        # covered by a particular block key in the full data.
+        #
+        # Let x the number of records in a sample that have the same
+        # block key. Because the sample is drawn witout replacement, x
+        # is a random variable drawn from a hypergeometric distribution.
+        #
+        # Let M be the size of full data, and n be the size of the sample
+        #
+        # The Maximum likelihood estimator of k is
+        #
+        # k = math.floor((M + 1)* x/n)
+        #
+        # we will relax this a bit and have
+        # k = (M + 1)/n * x
+        #
+        # We can then estimate the number of comparisons, c, that this block
+        # key will generate on the full data.
+        #
+        # c = k(k-1)/2
+        # c = 0.5 * ((M + 1)/n * x) * ((M + 1)/n * (x - 1))
+        #
+        # let r = (M + 1)/n
+        #
+        # c = 0.5 * r * x * (r * (x -1))
+        #   = 0.5 * (r * r * x * x  - r * x)
+        #
+        # Every blocking predicate will generate multiple block
+        # keys. Let x_i be the number of records covered by the ith
+        # block key produced by a blocking predicate, and c_i be the
+        # associated number of estimated comparisons
+        #
+        # We estimate the total number of record comparisons, C, generated
+        # by a blocking predicate as
+        #
+        # C = sum(c_i)
+        #   = 0.5 * (r * r * sum(x_i * x_i for x_i in X) -
+        #            r * sum(x_i for x_i in X))
+        #
+        # Now, unfortunately, it's difficult to efficiently x_i for
+        # compound blocks.
+        #
+        # Perhaps suprisingly, it's much easier to
+        # calculate the number of comparisons that a predicate
+        # generates on a sample. This is
+        #
+        # D = sum(x_i * (x_i - 1)/2 for x_i in X)
+        #   = 0.5 (sum(x_i * x_i for x_i in X) - sum(x_i for x_i in X))
+        #
+        # It turns out that
+        #
+        # C = r * r * 2 * D  + 0.5 * (r * r - r) * sum(x_i for x_i in X))
+
+        r = self.r
+
+        all_comparisons = (r * r * comparisons.total +
+                           0.5 * (r * r - r) * records.total)
+
+        # This estimator has a couple of problems.
+        #
+        # First, it asssumes that we have observered every block_key
+        # in the sample that we will observe in the full data. This
+        # does not seem like a terrible problem because block_keys
+        # that do not appear in the sample will be fairly rare, so are
+        # likely not to contribute very much to the total number of
+        # comparisons. However, by neglecting this our estimate is
+        # clearly biased to be less than the true value. I'm not sure
+        # how to fix this right now, but it seems like would be a
+        # reasonably small extension
+        #
+        # However, this estimate is for every single comparisons. While
+        # it is true that if we block together records 1 and 2 together
+        # N times we have to pay the overhead of that blocking and
+        # and there is some cost to each one of those N comparisons,
+        # we are using a redundant-free scheme so we only make one
+        # truly expensive computation for every record pair.
+        #
+        # So, how can we estimate how many expensive comparison a
+        # predicate will lead to? In other words, how many unique record
+        # pairs will be covered by a predicate?
+        #
+        # I really don't know, right now. So we'll stick with a number
+        # we can defend.
+
+        return all_comparisons
+
+    def comparisons(self, match_cover, compound_length):
+        cover_compounder = Compounder(self.total_cover)
+        record_compounder = Compounder(self.record_cover)
+        comparison_count = {}
+
+        for pred in sorted(match_cover, key=str):
+            if pred in self._cached_estimates:
+                estimated_comparisons = self._cached_estimates[pred]
+            elif len(pred) > 1:
+                estimated_comparisons = self.estimate(cover_compounder(pred),
+                                                      record_compounder(pred))
+            else:
+                estimated_comparisons = self.estimate(self.total_cover[pred],
+                                                      self.record_cover[pred])
+
+            comparison_count[pred] = estimated_comparisons
+            self._cached_estimates[pred] = estimated_comparisons
+
+        return comparison_count
+
+
+class RecordLinkBlockLearner(BlockLearner):
+
+    def __init__(self, predicates, sampled_records_1, sampled_records_2, data_2):
+        self.pair_id = core.Enumerator()
+
+        blocker = blocking.Blocker(predicates)
+        blocker.indexAll(data_2)
+
+        self.total_cover = self.coveredPairs(blocker,
+                                             sampled_records_1,
+                                             sampled_records_2)
+
+        self.r_a = ((sampled_records_1.original_length + 1) /
+                    len(sampled_records_1))
+        self.r_a = ((sampled_records_2.original_length + 1) /
+                    len(sampled_records_2))
+
+        self.blocker = blocking.Blocker(predicates)
+
+        self._cached_estimates = {}
+
+    @staticmethod
+    def unroll(matches):  # pragma: no cover
+        return unique((record_2 for _, record_2 in matches))
+
+    def coveredPairs(self, blocker, records_1, records_2):
+        cover = {}
+
+        for predicate in blocker.predicates:
+            cover[predicate] = collections.defaultdict(lambda: (set(), set()))
+            for id, record in viewitems(records_2):
+                blocks = predicate(record, target=True)
+                for block in blocks:
+                    cover[predicate][block][1].add(id)
+
+            current_blocks = set(cover[predicate])
+            for id, record in viewitems(records_1):
+                blocks = set(predicate(record))
+                for block in blocks & current_blocks:
+                    cover[predicate][block][0].add(id)
+
+        for predicate, blocks in cover.items():
+            pairs = (pair
+                     for A, B in blocks.values()
+                     for pair in itertools.product(A, B))
+            cover[predicate] = Counter(pairs)
+
+        return cover
+
+    def estimate(self, blocks):
+        # We want to estimate how many comparisons will be made
+        # when we compare the two full data sets
+        #
+        # Let x be the number of or records from a sample from dataset
+        # A covered by a particular predicate block ye. Let y be the the
+        # number of records from dataset B covered by the same
+        # predicate block key.
+        #
+        # Let m_A be the size of full dataset A, and n_A be the size
+        # of the sample from A. Similarly let, m_B be the size of the full
+        # dataset B and n_B be the size of the sample from B
+        #
+        # We can estimate the number of total records, k, that this
+        # predicate will cover in dataset A as
+        #
+        # k = (m_A + 1)/n_a * x
+        #
+        # We can then estimate the total number of comparisons when we
+        # compare both datasets as
+        #
+        # c = ((m_A + 1)/n_a * x) (m_b + 1)/n_b * y
+        #
+        # Let r_a = ((m_A + 1)/n_a and r_b = (m_b + 1)/n_b
+        #
+        # c = r_a * r_b * x * y
+        #
+        # To estimate the total number of comparisons produced by
+        # all block we use the following formula
+        #
+        # C = r_a * r_b * sum(x[i] * y[i] for i in block_keys)
+        #
+        # For discussion of problems with this estimator see
+        # the comments in the DedupeBlockLearner.estimate method
+        return blocks.total * self.r_a * self.r_b
+
     def comparisons(self, match_cover, compound_length):
         compounder = Compounder(self.total_cover)
         comparison_count = {}
@@ -69,233 +331,6 @@
 
             comparison_count[pred] = estimated_cached_estimates
             self._cached_estimates[pred] = estimated_cached_estimates
-
-        return comparison_count
-
->>>>>>> a9a1d258
-
-class Compounder(object):
-    def __init__(self, cover):
-        self.cover = cover
-        self._cached_predicate = None
-        self._cached_cover = None
-
-    def __call__(self, compound_predicate):
-        a, b = compound_predicate[:-1], compound_predicate[-1]
-
-        if len(a) > 1:
-            if a == self._cached_predicate:
-                a_cover = self._cached_cover
-            else:
-                a_cover, a_record_cover = self(a)
-                self._cached_predicate = a
-                self._cached_cover = a_cover
-        else:
-            a, = a
-            a_cover = self.cover[a]
-
-        return a_cover * self.cover[b]
-
-
-class DedupeBlockLearner(BlockLearner):
-
-    def __init__(self, predicates, sampled_records, data):
-        self.pair_id = core.Enumerator()
-
-        blocker = blocking.Blocker(predicates)
-        blocker.indexAll(data)
-
-        result = self.coveredPairs(blocker, sampled_records)
-        self.total_cover, self.record_cover = result
-
-        self.r = (sampled_records.original_length + 1) / len(sampled_records)
-
-        self.blocker = blocking.Blocker(predicates)
-
-        self._cached_estimates = {}
-
-    @staticmethod
-    def unroll(matches):  # pragma: no cover
-        return unique((record for pair in matches for record in pair))
-
-    def coveredPairs(self, blocker, records):
-        cover = {}
-        record_cover = {}
-
-        for predicate in blocker.predicates:
-            pred_cover = {}
-            covered_records = collections.defaultdict(int)
-
-            for id, record in viewitems(records):
-                blocks = predicate(record)
-                for block in blocks:
-                    pred_cover.setdefault(block, set()).add(id)
-                    covered_records[id] += 1
-
-            pairs = (pair
-                     for block in pred_cover.values()
-                     for pair in itertools.combinations(sorted(block), 2))
-
-            cover[predicate] = Counter(pairs)
-            record_cover[predicate] = Counter(covered_records)
-
-        return cover, record_cover
-
-    def estimate(self, comparisons, records):
-        # We want to estimate the number of comparisons that a
-        # predicate will generate on the full data.
-        #
-        # To start, we can estimate the number of records, k, that are
-        # covered by a particular block key in the full data.
-        #
-        # Let x the number of records in a sample that have the same
-        # block key. Because the sample is drawn witout replacement, x
-        # is a random variable drawn from a hypergeometric distribution.
-        #
-        # Let M be the size of full data, and n be the size of the sample
-        #
-        # The Maximum likelihood estimator of k is
-        #
-        # k = math.floor((M + 1)* x/n)
-        #
-        # we will relax this a bit and have
-        # k = (M + 1)/n * x
-        #
-        # We can then estimate the number of comparisons, c, that this block
-        # key will generate on the full data.
-        #
-        # c = k(k-1)/2
-        # c = 0.5 * ((M + 1)/n * x) * ((M + 1)/n * (x - 1))
-        #
-        # let r = (M + 1)/n
-        #
-        # c = 0.5 * r * x * (r * (x -1))
-        #   = 0.5 * (r * r * x * x  - r * x)
-        #
-        # Every blocking predicate will generate multiple block
-        # keys. Let x_i be the number of records covered by the ith
-        # block key produced by a blocking predicate, and c_i be the
-        # associated number of estimated comparisons
-        #
-        # We estimate the total number of record comparisons, C, generated
-        # by a blocking predicate as
-        #
-        # C = sum(c_i)
-        #   = 0.5 * (r * r * sum(x_i * x_i for x_i in X) -
-        #            r * sum(x_i for x_i in X))
-        #
-        # Now, unfortunately, it's difficult to efficiently x_i for
-        # compound blocks.
-        #
-        # Perhaps suprisingly, it's much easier to
-        # calculate the number of comparisons that a predicate
-        # generates on a sample. This is
-        #
-        # D = sum(x_i * (x_i - 1)/2 for x_i in X)
-        #   = 0.5 (sum(x_i * x_i for x_i in X) - sum(x_i for x_i in X))
-        #
-        # It turns out that
-        #
-        # C = r * r * 2 * D  + 0.5 * (r * r - r) * sum(x_i for x_i in X))
-
-        r = self.r
-
-        all_comparisons = (r * r * comparisons.total +
-                           0.5 * (r * r - r) * records.total)
-
-        # However, this estimate is for every single comparisons. While
-        # it is true that if we block together records 1 and 2 together
-        # N times we have to pay the overhead of that blocking and
-        # and there is some cost to each one of those N comparisons,
-        # we are using a redundant-free scheme so we only make one
-        # truly expensive computation for every record pair.
-        #
-        # So, how can we estimate how many expensive comparison a
-        # predicate will lead to? In other words, how many unique record
-        # pairs will be covered by a predicate?
-        #
-        # I really don't know, right now. So we'll stick with a number
-        # we can defend.
-
-        return all_comparisons
-
-    def comparisons(self, match_cover, compound_length):
-        cover_compounder = Compounder(self.total_cover)
-        record_compounder = Compounder(self.record_cover)
-        comparison_count = {}
-
-        for pred in sorted(match_cover, key=str):
-            if len(pred) > 1:
-                comparison_count[pred] = self.estimate(cover_compounder(pred),
-                                                       record_compounder(pred))
-            else:
-                comparison_count[pred] = self.estimate(self.total_cover[pred],
-                                                       self.record_cover[pred])
-
-        return comparison_count
-
-
-class RecordLinkBlockLearner(BlockLearner):
-
-    def __init__(self, predicates, sampled_records_1, sampled_records_2, data_2):
-        self.pair_id = core.Enumerator()
-
-        blocker = blocking.Blocker(predicates)
-        blocker.indexAll(data_2)
-
-        self.total_cover = self.coveredPairs(blocker,
-                                             sampled_records_1,
-                                             sampled_records_2)
-
-        self.r_1 = ((sampled_records_1.original_length + 1) /
-                    len(sampled_records_1))
-        self.r_2 = ((sampled_records_2.original_length + 1) /
-                    len(sampled_records_2))
-
-        self.blocker = blocking.Blocker(predicates)
-
-        self._cached_estimates = {}
-
-    @staticmethod
-    def unroll(matches):  # pragma: no cover
-        return unique((record_2 for _, record_2 in matches))
-
-    def coveredPairs(self, blocker, records_1, records_2):
-        cover = {}
-
-        for predicate in blocker.predicates:
-            cover[predicate] = collections.defaultdict(lambda: (set(), set()))
-            for id, record in viewitems(records_2):
-                blocks = predicate(record, target=True)
-                for block in blocks:
-                    cover[predicate][block][1].add(id)
-
-            current_blocks = set(cover[predicate])
-            for id, record in viewitems(records_1):
-                blocks = set(predicate(record))
-                for block in blocks & current_blocks:
-                    cover[predicate][block][0].add(id)
-
-        for predicate, blocks in cover.items():
-            pairs = (pair
-                     for A, B in blocks.values()
-                     for pair in itertools.product(A, B))
-            cover[predicate] = Counter(pairs)
-
-        return cover
-
-    def estimate(self, blocks):
-        return blocks.total * self.r_1 * self.r_2
-
-    def comparisons(self, match_cover, compound_length):
-        compounder = Compounder(self.total_cover)
-        comparison_count = {}
-
-        for pred in sorted(match_cover, key=str):
-            if len(pred) > 1:
-                comparison_count[pred] = self.estimate(compounder(pred))
-            else:
-                comparison_count[pred] = self.estimate(self.total_cover[pred])
 
         return comparison_count
 
