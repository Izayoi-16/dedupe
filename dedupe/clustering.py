#!/usr/bin/python
# -*- coding: utf-8 -*-

import itertools
from collections import defaultdict
import array
import logging
import tempfile

import numpy
import fastcluster
import hcluster

from typing import Iterable, Dict, cast, List, Set, Generator, Sequence, Tuple
from dedupe._typing import Clusters, RecordID, Links

logger = logging.getLogger(__name__)


def connected_components(
    edgelist: numpy.ndarray, max_components: int
) -> Generator[numpy.ndarray, None, None]:

    if len(edgelist) == 0:
        raise StopIteration()

    unlabeled_edgelist = edgelist

    # we are going to keep track of the connected components
    # with another field in the record array of the edgelist.
    # unfortunately, it's not straightforward to add another
    # field to a memmapped record array so, we are going to
    # have to create a new memmapped array with all the fields
    # we want and copy things over.
    with tempfile.TemporaryDirectory() as path:
        filename = path + "/unlabeled_edgelist"
        edgelist = numpy.memmap(
            filename,
            dtype=(unlabeled_edgelist.dtype.descr + [("label", "int32")]),
            mode="w+",
            shape=unlabeled_edgelist.shape,
        )

        if hasattr(unlabeled_edgelist, "filename"):
            copy_mmap_record_arrays(unlabeled_edgelist, edgelist, ["pairs", "score"])
        else:
            copy_to_mmap_record_array(unlabeled_edgelist, edgelist, ["pairs", "score"])

        yield from _connected_components(edgelist, max_components)

        edgelist._mmap.close()  # type: ignore


def _connected_components(
    edgelist: numpy.ndarray, max_components: int
) -> Generator[numpy.ndarray, None, None]:
    component_stops = union_find(edgelist)

    start = 0
    for stop in component_stops:

        sub_graph = edgelist[start:stop]
        n_edges = stop - start
        start = stop

<<<<<<< HEAD

        needs_filtering = False
        # first we find the upper bound of the
        # number of components given the edgelist
        upper_bound_components = n_edges + 1
        if upper_bound_components > max_components:
            # which we can refine using a more expensive operation
            # if it's possible we have too many components
            n_components = len(numpy.unique(sub_graph['pairs']))
            if n_components > max_components:
                needs_filtering = True
                
        if needs_filtering:
            
            min_score = numpy.min(sub_graph['score'])
=======
        n_components = len(numpy.unique(sub_graph["pairs"]))

        if n_components > max_components:
            min_score = numpy.min(sub_graph["score"])
>>>>>>> dee81053
            min_score_logit = numpy.log(min_score) - numpy.log(1 - min_score)
            threshold = 1 / (1 + numpy.exp(-min_score_logit - 1))
            logger.warning(
                "A component contained %s elements. "
                "Components larger than %s are "
                "re-filtered. The threshold for this "
                "filtering is %s" % (n_components, max_components, threshold)
            )
            # slices of memmaped arrays are also memmaped arrays,
            # which is what we want. The components should
            # already sorted by score so we can slice as oppose
            # to selecting like `sub_graph[sub_graph['score'] >
            # threshold]`, which would lead to an in memory copy being
            # made
            cut_point = numpy.searchsorted(sub_graph["score"], threshold)
            filtered_sub_graph = sub_graph[max(cut_point, 2) :]

            for sub_graph in _connected_components(filtered_sub_graph, max_components):
                yield sub_graph[["pairs", "score"]]
        else:
            yield sub_graph[["pairs", "score"]]


def union_find(scored_pairs: numpy.ndarray) -> numpy.ndarray:

    root: Dict[RecordID, int] = {}

    components = {}

    edgelist = scored_pairs["pairs"]
    labels = scored_pairs["label"]

    it = numpy.nditer(edgelist, ["external_loop"])

    n_edges = len(scored_pairs)

    array_type = "H"
    for array_type in ("H", "I", "L", "Q"):
        if (2 ** (8 * array.array(array_type).itemsize) - 1) > n_edges:
            break
    else:
        raise ValueError(
            "You are making more comparisons than your machine can handle, try raising the threshold"
        )

    a: RecordID
    b: RecordID

    for i, (a, b) in enumerate(it):  # type: ignore
        root_a = root.get(a)
        root_b = root.get(b)

        if root_a is None and root_b is None:
            root[a] = root[b] = i
            components[i] = array.array(array_type, [i])
        elif root_a is None or root_b is None:
            if root_a is None:
                b = a
                root_a = root_b
            root_a = cast(int, root_a)
            components[root_a].append(i)
            root[b] = root_a
        elif root_a != root_b:
            if len(components[root_a]) < len(components[root_b]):
                root_a, root_b = root_b, root_a

            components[root_a].extend(components[root_b])
            components[root_a].append(i)

            component_b = numpy.unique(edgelist[components[root_b]])
            for node in component_b:
                root[node] = root_a

            del components[root_b]

        else:
            components[root_a].append(i)

    for label, component in components.items():
        labels[component] = label

<<<<<<< HEAD
    # we want our selections to remain memmapped arrays so we sort and
    # get the indices where the components change. This will allow us
    # to slice pieces of the memmapped array, and have those slices
    # will also be memmaped arrays.
    #
    # Since we we might be calling union_find recursively it would be
    # good to use a stable sort to take advantage of sorting does in a
    # previous recursion.
    #
    # stable sorts in numpy take about n / 2 work space so we won't
    # tod it if scored_pairs is too big
    if True or len(scored_pairs) > 2500000:
        scored_pairs.sort(order=('label', 'score'))
    else:
        scored_pairs.sort(order=('label', 'score'), kind='stable')
        
    return numpy.cumsum(numpy.unique(scored_pairs['label'],
                                     return_counts=True)[1])
=======
    # we want our selections to remain memmapped arrays
    # so we sort and get the indices where the components
    # change. This will allow us to slice pieces of the
    # memmapped array. Those slices will also be memmaped
    # arrays.
    scored_pairs.sort(order=("label", "score"))
    return numpy.cumsum(numpy.unique(scored_pairs["label"], return_counts=True)[1])
>>>>>>> dee81053


def condensedDistance(
    dupes: numpy.ndarray,
) -> Tuple[Dict[int, RecordID], numpy.ndarray, int]:
    """
    Convert the pairwise list of distances in dupes to "condensed
    distance matrix" required by the hierarchical clustering
    algorithms. Also return a dictionary that maps the distance matrix
    to the record_ids.

    The formula for an index of the condensed matrix is

    index = {N choose 2}-{N-row choose 2} + (col-row-1)
          = N*(N-1)/2 - (N-row)*(N-row-1)/2 + col - row - 1
            ^^^^^^^^^   ^^^^^^^^^^^^^^^^^^^
          matrix_length       row_step

    where (row,col) is index of an uncondensed square N X N distance matrix.

    See http://docs.scipy.org/doc/scipy/reference/generated/scipy.spatial.distance.squareform.html
    """

    candidate_set = numpy.unique(dupes["pairs"])

    i_to_id = dict(enumerate(candidate_set))

    ids = candidate_set.searchsorted(dupes["pairs"])
    row = ids[:, 0]
    col = ids[:, 1]

    N = len(candidate_set)

    # alternate form thanks to wolfram alpa
    index = row * (2 * N - row - 3) // 2 + col - 1

    condensed_distances = numpy.ones(N * (N - 1) // 2, "f4")
    condensed_distances[index] = 1 - dupes["score"]

    return i_to_id, condensed_distances, N


def cluster(
    dupes: numpy.ndarray, threshold: float = 0.5, max_components: int = 30000
) -> Clusters:
    """
    Takes in a list of duplicate pairs and clusters them in to a
    list records that all refer to the same entity based on a given
    threshold

    Keyword arguments:
    threshold -- number between 0 and 1 (default is .5). lowering the
                 number will increase precision, raising it will increase
                 recall
    """
    distance_threshold = 1 - threshold
    dupe_sub_graphs = connected_components(dupes, max_components)

    for sub_graph in dupe_sub_graphs:
        if len(sub_graph) > 1:

            i_to_id, condensed_distances, N = condensedDistance(sub_graph)

            linkage = fastcluster.linkage(
                condensed_distances, method="centroid", preserve_input=True
            )

            partition = hcluster.fcluster(
                linkage, distance_threshold, criterion="distance"
            )

            clusters: Dict[int, List[int]] = defaultdict(list)

            for i, cluster_id in enumerate(partition):
                clusters[cluster_id].append(i)

            squared_distances = condensed_distances**2
            for cluster in clusters.values():
                if len(cluster) > 1:
                    scores = confidences(cluster, squared_distances, N)
                    yield tuple(i_to_id[i] for i in cluster), scores

        else:
            ((ids, score),) = sub_graph
            if score > threshold:
                yield tuple(ids), (score,) * 2


def confidences(
    cluster: Sequence[int], squared_distances: numpy.ndarray, d: int
) -> numpy.ndarray:
    """
    We calculate a per record score that is similar to a standard
    deviation.  The main reason is that these record scores can be
    used to calculate the standard deviation of an entire cluster,
    which is a reasonable metric for clusters.
    """
    scores_d = dict.fromkeys(cluster, 0.0)
    C = 2 * d - 3
    for i, j in itertools.combinations(cluster, 2):
        index = i * (C - i) // 2 + j - 1
        squared_dist = squared_distances[index]
        scores_d[i] += squared_dist
        scores_d[j] += squared_dist
    scores = numpy.array([score for _, score in sorted(scores_d.items())])
    scores /= len(cluster) - 1
    scores = numpy.sqrt(scores)
    scores = 1 - scores
    return scores


def greedyMatching(dupes: numpy.ndarray) -> Links:
    A: Set[RecordID] = set()
    B: Set[RecordID] = set()

    dupes.sort(order="score")
    dupes = dupes[::-1]

    for (a, b), score in dupes:
        if a not in A and b not in B:
            A.add(a)
            B.add(b)

            yield (a, b), score


def gazetteMatching(
    scored_blocks: Iterable[numpy.ndarray], threshold: float = 0, n_matches: int = 1
) -> Links:

    for block in scored_blocks:
        block = block[block["score"] > threshold]
        block.sort(order="score")
        block = block[::-1]

        if len(block):
            if n_matches:
                yield block[:n_matches].copy()
            else:
                yield block.copy()


def pair_gazette_matching(
    scored_pairs: numpy.ndarray, threshold: float = 0.0, n_matches: int = 1
) -> Links:

    scored_pairs.sort(order="pairs")

    group_key = scored_pairs["pairs"][:, 0]
    change_points = numpy.where(numpy.roll(group_key, 1) != group_key)[0]
    scored_blocks = numpy.split(scored_pairs, change_points)

    for match in gazetteMatching(scored_blocks, threshold, n_matches):
        if match:
            yield from match


def copy_to_mmap_record_array(source, target, fields, chunksize=100000):
    """
    Writing into a memmapped array allocates memory equivalent to the
    amount that you are writing. With big arrays this is undesirable
    so we write in chunks
    """

    start = 0
    stops = itertools.chain(range(chunksize, source.size, chunksize), [source.size])
    for stop in stops:
        shape = (stop - start,)
        source_slice = source[start:stop]
        target_slice = numpy.memmap(
            target.filename,
            dtype=target.dtype,
            offset=(start * target.dtype.itemsize),
            shape=shape,
        )
        target_slice[fields] = source_slice[fields]
        start = stop


def copy_mmap_record_arrays(source, target, fields, chunksize=100000):
    """
    Writing into a memmapped array allocates memory equivalent to the
    amount that you are writing. With big arrays this is undesirable
    so we write in chunks
    """

    start = 0
    stops = itertools.chain(range(chunksize, source.size, chunksize), [source.size])
    for stop in stops:
        shape = (stop - start,)
        source_slice = numpy.memmap(
            source.filename,
            dtype=source.dtype,
            offset=(start * source.dtype.itemsize),
            shape=shape,
        )
        target_slice = numpy.memmap(
            target.filename,
            dtype=target.dtype,
            offset=(start * target.dtype.itemsize),
            shape=shape,
        )
        target_slice[fields] = source_slice[fields]

        start = stop<|MERGE_RESOLUTION|>--- conflicted
+++ resolved
@@ -62,8 +62,6 @@
         sub_graph = edgelist[start:stop]
         n_edges = stop - start
         start = stop
-
-<<<<<<< HEAD
 
         needs_filtering = False
         # first we find the upper bound of the
@@ -79,12 +77,6 @@
         if needs_filtering:
             
             min_score = numpy.min(sub_graph['score'])
-=======
-        n_components = len(numpy.unique(sub_graph["pairs"]))
-
-        if n_components > max_components:
-            min_score = numpy.min(sub_graph["score"])
->>>>>>> dee81053
             min_score_logit = numpy.log(min_score) - numpy.log(1 - min_score)
             threshold = 1 / (1 + numpy.exp(-min_score_logit - 1))
             logger.warning(
@@ -166,7 +158,6 @@
     for label, component in components.items():
         labels[component] = label
 
-<<<<<<< HEAD
     # we want our selections to remain memmapped arrays so we sort and
     # get the indices where the components change. This will allow us
     # to slice pieces of the memmapped array, and have those slices
@@ -185,15 +176,6 @@
         
     return numpy.cumsum(numpy.unique(scored_pairs['label'],
                                      return_counts=True)[1])
-=======
-    # we want our selections to remain memmapped arrays
-    # so we sort and get the indices where the components
-    # change. This will allow us to slice pieces of the
-    # memmapped array. Those slices will also be memmaped
-    # arrays.
-    scored_pairs.sort(order=("label", "score"))
-    return numpy.cumsum(numpy.unique(scored_pairs["label"], return_counts=True)[1])
->>>>>>> dee81053
 
 
 def condensedDistance(
