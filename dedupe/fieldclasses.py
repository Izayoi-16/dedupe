import itertools
import dedupe
import dedupe.distance
import predicates
import numpy
from collections import defaultdict

from affinegap import normalizedAffineGapDistance
from haversine import haversine
from categorical import CategoricalComparator

try:
    from collections import OrderedDict
except ImportError :
    from dedupe.backport import OrderedDict

class Variable(object) :
    def __len__(self) :
        return 1

    def __repr__(self) :
        return self.name

    def __hash__(self) :
        return hash(self.name)

    def __eq__(self, other) :
        return self.name == other.name

    def __init__(self, definition) :

        self.weight = 0

        if definition.get('has missing', False) :
            self.has_missing = True
            try :
                self._predicate_functions += (predicates.existsPredicate,)
            except AttributeError :
                pass
        else :
            self.has_missing = False

class FieldType(Variable) :
    def __init__(self, definition) :
        self.field = definition['field']

        if 'variable name' in definition :
            self.name = definition['variable name'] 
        else :
            self.name = "(%s: %s)" % (self.field, self.type)

        self.predicates = [predicates.SimplePredicate(pred, self.field) 
                           for pred in self._predicate_functions]

        super(FieldType, self).__init__(definition)

class ExactType(FieldType) :
    _predicate_functions = [predicates.wholeFieldPredicate]
    type = "Exact"

    @staticmethod
    def comparator(field_1, field_2) :
        if field_1 and field_2 :
            if field_1 == field_2 :
                return 1
            else :
                return 0
        else :
            return numpy.nan

<<<<<<< HEAD
class PriceType(FieldType) :
    _predicate_functions = [predicates.orderOfMagnitude,
                            predicates.wholeFieldPredicate,
                            predicates.roundTo1]
    type = "Price"

    @staticmethod
    def comparator(price_1, price_2) :
        if price_1 == 0 :
            return numpy.nan
        elif price_2 == 0 :
            return numpy.nan
        else :
            return abs(numpy.log(price_1) - numpy.log(price_2))

    
    


=======
>>>>>>> 77ae6471
class ShortStringType(FieldType) :
    comparator = normalizedAffineGapDistance
    type = "ShortString"

    _predicate_functions = (dedupe.predicates.wholeFieldPredicate,
                            dedupe.predicates.tokenFieldPredicate,
                            dedupe.predicates.firstTokenPredicate,
                            dedupe.predicates.commonIntegerPredicate,
                            dedupe.predicates.nearIntegersPredicate,
                            dedupe.predicates.firstIntegerPredicate,
                            dedupe.predicates.sameThreeCharStartPredicate,
                            dedupe.predicates.sameFiveCharStartPredicate,
                            dedupe.predicates.sameSevenCharStartPredicate,
                            dedupe.predicates.commonFourGram,
                            dedupe.predicates.commonSixGram,
                            dedupe.predicates.commonTwoTokens,
                            dedupe.predicates.commonThreeTokens,
                            dedupe.predicates.fingerprint,
                            dedupe.predicates.oneGramFingerprint,
                            dedupe.predicates.twoGramFingerprint,
                            dedupe.predicates.sortedAcronym)

class StringType(ShortStringType) :
    comparator = normalizedAffineGapDistance
    type = "String"

    _canopy_thresholds = (0.2, 0.4, 0.6, 0.8)

    def __init__(self, definition) :
        super(StringType, self).__init__(definition)

        canopy_predicates = [predicates.TfidfPredicate(threshold, 
                                                            self.field)
                             for threshold in self._canopy_thresholds]

        self.predicates += canopy_predicates

class TextType(StringType) :
    type = "Text"

    def __init__(self, definition) :
        super(TextType, self).__init__(definition)

        if 'corpus' not in definition :
            definition['corpus'] = []

        self.comparator = dedupe.distance.CosineTextSimilarity(definition['corpus'])

class LatLongType(FieldType) :
    type = "LatLong"

    _predicate_functions = [predicates.latLongGridPredicate]

    @staticmethod
    def comparator(field_1, field_2) :
        if field_1 == (0.0,0.0) or field_2 == (0.0,0.0) :
            return numpy.nan
        else :
            return haversine(field_1, field_2)

class SetType(FieldType) :
    type = "Set"

    _predicate_functions = (dedupe.predicates.wholeSetPredicate,
                            dedupe.predicates.commonSetElementPredicate,
                            dedupe.predicates.lastSetElementPredicate,
                            dedupe.predicates.commonTwoElementsPredicate,
                            dedupe.predicates.commonThreeElementsPredicate,
                            dedupe.predicates.firstSetElementPredicate)
    
    _canopy_thresholds = (0.2, 0.4, 0.6, 0.8)

    def __init__(self, definition) :
        super(SetType, self).__init__(definition)

        canopy_predicates = [predicates.TfidfPredicate(threshold, 
                                                       self.field)
                             for threshold in self._canopy_thresholds]

        self.predicates += canopy_predicates

        if 'corpus' not in definition :
            definition['corpus'] = [] 

        self.comparator = dedupe.distance.CosineSetSimilarity(definition['corpus'])


class CategoricalType(FieldType) :
    type = "Categorical"
    _predicate_functions = [predicates.wholeFieldPredicate]

    def _categories(self, definition) :
        try :
            categories = definition["categories"]
        except KeyError :
            raise ValueError('No "categories" defined')
        
        return categories

    def __init__(self, definition) :

        super(CategoricalType, self ).__init__(definition)
        
        categories = self._categories(definition)

        self.comparator = CategoricalComparator(categories)
  
        self.higher_dummies = []
        for higher_dummy in self.comparator.dummy_names[1:] :
            dummy_var = HigherDummyType({'name' : higher_dummy,
                                         'has missing' : self.has_missing})
            self.higher_dummies.append(dummy_var)

    def __len__(self) :
        return len(self.comparator.dummy_names)


class ExistsType(CategoricalType) :
    type = "Exists"
    _predicate_functions = [predicates.existsPredicate]

    def __init__(self, definition) :

        super(CategoricalType, self ).__init__(definition)
        
        self.cat_comparator = CategoricalComparator([0, 1])


    def comparator(self, field_1, field_2) :
        if field_1 and field_2 :
            return self.cat_comparator(1, 1)
        elif field_1 or field_2 :
            return self.cat_comparator(0, 1)
        else :
            return self.cat_comparator(0, 0)

class HigherDummyType(Variable) :
    type = "HigherOrderDummy"

    def __init__(self, definition) :
        self.name = "(%s: %s)" % (str(definition['name']), self.type)
        super(HigherDummyType, self).__init__(definition)


class InteractionType(Variable) :
    type = "Interaction"
    
    def __init__(self, definition) :

        self.interactions = definition["interaction variables"]

        self.name = "(Interaction: %s)" % str(self.interactions)
        self.interaction_fields = self.interactions

        super(InteractionType, self).__init__(definition)

    def expandInteractions(self, field_model) :

        self.interaction_fields = self.atomicInteractions(self.interactions,
                                                          field_model)
        for field in self.interaction_fields :
            if field_model[field].has_missing :
                self.has_missing = True

        self.categorical(field_model)
    
    def categorical(self, field_model) :
        categoricals = [field for field in self.interaction_fields
                        if hasattr(field_model[field], "higher_dummies")]
        noncategoricals = [field for field in self.interaction_fields
                           if not hasattr(field_model[field], "higher_dummies")]

        dummies = [field_model[field].higher_dummies 
                   for field in categoricals]

        self.higher_vars = []
        for combo in itertools.product(*dummies) :
            var_names = [field.name for field in combo] + noncategoricals
            higher_var = InteractionType({'has missing' : self.has_missing,
                                          'interaction variables' : var_names})
            self.higher_vars.append(higher_var)

    def atomicInteractions(self, interactions, field_model) :
        atomic_interactions = []

        for field in interactions :
            try :
                field_definition = field_model[field]
            except KeyError :
                raise KeyError("The interaction variable %s is "\
                               "not a named variable in the variable "\
                               "definition" % field)
            if hasattr(field_model[field], 'interaction_fields') :
                sub_interactions = field_model[field].interaction_fields
                atomic_interactions.extend(self.atomicInteractions(sub_interactions,
                                                                   field_model))
            else :
                atomic_interactions.append(field)

        return atomic_interactions

class MissingDataType(Variable) :
    type = "MissingData"

    def __init__(self, name) :
        
        self.name = "(%s: Not Missing)" %name
        self.weight = 0

        self.has_missing = False
    
class CustomType(FieldType) :
    type = "Custom"
    _predicate_functions = []

    def __init__(self, definition) :
        super(CustomType, self).__init__(definition)

        try :
            self.comparator = definition["comparator"]
        except KeyError :
            raise KeyError("For 'Custom' field types you must define "
                           "a 'comparator' function in the field "
                           "definition. ")

        if 'variable name' in definition :
            self.name = definition['variable name'] 
        else :
            self.name = "(%s: %s, %s)" % (self.field, 
                                          self.type, 
                                          self.comparator.__name__)
<|MERGE_RESOLUTION|>--- conflicted
+++ resolved
@@ -68,7 +68,6 @@
         else :
             return numpy.nan
 
-<<<<<<< HEAD
 class PriceType(FieldType) :
     _predicate_functions = [predicates.orderOfMagnitude,
                             predicates.wholeFieldPredicate,
@@ -84,12 +83,6 @@
         else :
             return abs(numpy.log(price_1) - numpy.log(price_2))
 
-    
-    
-
-
-=======
->>>>>>> 77ae6471
 class ShortStringType(FieldType) :
     comparator = normalizedAffineGapDistance
     type = "ShortString"
