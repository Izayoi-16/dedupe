--- conflicted
+++ resolved
@@ -20,31 +20,18 @@
 import collections
 import logging
 import optparse
-<<<<<<< HEAD
 import time
 import sys
 import pandas as pd
 import patent_util
-=======
 import math
-import sys
->>>>>>> 2f734fcd
-
 import AsciiDammit
 
 import dedupe
-<<<<<<< HEAD
 from dedupe.distance import cosine
 sys.modules['cosine'] = cosine
-=======
-
-# Allow for unpickling of user-defined comparator
-from dedupe.distance import cosine
-sys.modules['cosine'] = cosine
-
->>>>>>> 2f734fcd
+
 # ## Logging
-
 # Dedupe uses Python logging to show or suppress verbose output. Added
 # for convenience.  To enable verbose logging, run `python
 # examples/csv_example/csv_example.py -v`
@@ -68,73 +55,12 @@
 # Set the input file
 # And the output filepaths
 os.chdir('./examples/patent_example/')
-<<<<<<< HEAD
 input_file = 'patstat_dedupe_input_consolidated.csv'
 output_file_root = 'patstat_output_'
 settings_file_root = 'patstat_settings_'
 training_file_root = 'patstat_training_'
 
 
-=======
-input_file = 'patent_data_example_nc.csv'
-output_file = 'patent_example_output.csv'
-settings_file = 'patent_example_learned_settings.json'
-training_file = 'patent_example_training.json'
-
-
-def preProcess(column):
-    """
-    Do a little bit of data cleaning with the help of
-    [AsciiDammit](https://github.com/tnajdek/ASCII--Dammit) and
-    Regex. Things like casing, extra spaces, quotes and new lines can
-    be ignored.
-    """
-
-    column = AsciiDammit.asciiDammit(column)
-    column = re.sub('  +', ' ', column)
-    column = re.sub('\n', ' ', column)
-    column = column.strip().strip('"').strip("'").lower().strip()
-    return column
-
-
-def readData(filename, set_delim='**'):
-    """
-    Read in our data from a CSV file and create a dictionary of records, 
-    where the key is a unique record ID and each value is a 
-    [frozendict](http://code.activestate.com/recipes/414283-frozen-dictionaries/) 
-    (hashable dictionary) of the row fields.
-
-    Remap columns for the following cases:
-    - Lat and Long are mapped into a single LatLong tuple
-    - Class and Coauthor are stored as delimited strings but mapped into sets
-
-    **Currently, dedupe depends upon records' unique ids being integers
-    with no integers skipped. The smallest valued unique id must be 0 or
-    1. Expect this requirement will likely be relaxed in the future.**
-    """
-
-    data_d = {}
-    with open(filename) as f:
-        reader = csv.DictReader(f)
-        for idx, row in enumerate(reader):
-            for k in row:
-                row[k] = preProcess(row[k])
-            if row['Address'] == row['Locality'] :
-                row['Address'] = ''
-            row['LatLong'] = (float(row['Lat']), float(row['Lng']))
-            del row['Lat']
-            del row['Lng']
-            row['Class'] = frozenset(row['Class'].split(set_delim))
-            row['Coauthor'] = frozenset([author for author
-                                         in row['Coauthor'].split(set_delim)
-                                         if author != 'none'])
-                
-            clean_row = [(k, v) for (k, v) in row.items()]
-            
-            data_d[idx] = dedupe.core.frozendict(clean_row)
-            
-    return data_d
->>>>>>> 2f734fcd
 
 
 print 'importing data ...'
@@ -198,8 +124,6 @@
     return math.log(len(data_d)/int(max_i))
 
 # ## Training
-
-<<<<<<< HEAD
     if os.path.exists(r_settings_file):
         print 'reading from', settings_file
         deduper = dedupe.Dedupe(r_settings_file)
@@ -211,8 +135,14 @@
         fields = {
             'Name': {'type': 'String', 'Has Missing':True},
             'LatLong': {'type': 'LatLong', 'Has Missing':True},
+            'Address': {'type': 'String', 'Has Missing':True},
             'Class': {'type': 'Custom', 'comparator':class_comparator},
             'Coauthor': {'type': 'Custom', 'comparator': coauthor_comparator},
+            'Name Count' :{'type' : 'Custom', 'comparator' : idf },
+            'Name Count-Coauthor' : {'type' : 'Interaction',
+                                     'Interaction Fields' : ['Name Count', 'Coauthor']},
+            'Name Count-Class' : {'type' : 'Interaction',
+                                  'Interaction Fields' : ['Name Count', 'Class']},
             }
 
         # Create a new deduper object and pass our data model to it.
@@ -357,127 +287,4 @@
     print 'Round %s completed' % r
     # END DEDUPE LOOP
     
-print 'Dedupe complete, ran in ', time.time() - start_time, 'seconds'
-=======
-if os.path.exists(settings_file):
-    print 'reading from', settings_file
-    deduper = dedupe.Dedupe(settings_file)
-
-else:
-    # To train dedupe, we feed it a random sample of records.
-    data_sample = dedupe.dataSample(data_d, 600000)
-    # Define the fields dedupe will pay attention to
-    fields = {
-        'Name': {'type': 'String', 'Has Missing':True},
-        'LatLong': {'type': 'LatLong', 'Has Missing':True},
-        'Address': {'type': 'String', 'Has Missing':True},
-        'Class': {'type': 'Custom', 'comparator':class_comparator},
-        'Coauthor': {'type': 'Custom', 'comparator': coauthor_comparator},
-        'Name Count' :{'type' : 'Custom', 'comparator' : idf },
-        'Name Count-Coauthor' : {'type' : 'Interaction',
-                                 'Interaction Fields' : ['Name Count', 'Coauthor']},
-        'Name Count-Class' : {'type' : 'Interaction',
-                              'Interaction Fields' : ['Name Count', 'Class']},
-        }
-
-    # Create a new deduper object and pass our data model to it.
-    deduper = dedupe.Dedupe(fields)
-
-    # If we have training data saved from a previous run of dedupe,
-    # look for it an load it in.
-    # __Note:__ if you want to train from scratch, delete the training_file
-    ## The json file is of the form:
-    ## {0: [[{field:val dict of record 1}, {field:val dict of record 2}], ...(more nonmatch pairs)]
-    ##  1: [[{field:val dict of record 1}, {field_val dict of record 2}], ...(more match pairs)]
-    ## }
-    if os.path.exists(training_file):
-        print 'reading labeled examples from ', training_file
-        deduper.train(data_sample, training_file)
-
-    # ## Active learning
-
-    # Starts the training loop. Dedupe will find the next pair of records
-    # it is least certain about and ask you to label them as duplicates
-    # or not.
-
-    # use 'y', 'n' and 'u' keys to flag duplicates
-    # press 'f' when you are finished
-    print 'starting active labeling...'
-    deduper.train(data_sample, dedupe.training.consoleLabel)
-
-    # When finished, save our training away to disk
-    deduper.writeTraining(training_file)
-
-# ## Blocking
-
-
-deduper.blocker_types.update({'Custom': (dedupe.predicates.wholeSetPredicate,
-                                      dedupe.predicates.commonSetElementPredicate),
-                              'LatLong' : (dedupe.predicates.latLongGridPredicate,)})
-
-
-
-print 'blocking...'
-# Initialize our blocker, which determines our field weights and blocking 
-# predicates based on our training data
-blocker = deduper.blockingFunction()
-
-# Save our weights and predicates to disk.
-# If the settings file exists, we will skip all the training and learning
-deduper.writeSettings(settings_file)
-
-# Load all the original data in to memory and place
-# them in to blocks. Each record can be blocked in many ways, so for
-# larger data, memory will be a limiting factor.
-
-blocked_data = dedupe.blockData(data_d, blocker)
-
-# Satore all of our blocked data in to memory
-blocked_data = tuple(blocked_data)
-
-# ## Clustering
-
-# Find the threshold that will maximize a weighted average of our precision and recall. 
-# When we set the recall weight to 2, we are saying we care twice as much
-# about recall as we do precision.
-#
-# If we had more data, we would not pass in all the blocked data into
-# this function but a representative sample.
-
-threshold = deduper.goodThreshold(blocked_data, recall_weight=1)
-
-# `duplicateClusters` will return sets of record IDs that dedupe
-# believes are all referring to the same entity.
-
-print 'clustering...'
-clustered_dupes = deduper.duplicateClusters(blocked_data, threshold)
-
-print '# duplicate sets', len(clustered_dupes)
-
-# ## Writing Results
-
-# Write our original data back out to a CSV with a new column called 
-# 'Cluster ID' which indicates which records refer to each other.
-
-cluster_membership = collections.defaultdict(lambda : 'x')
-for (cluster_id, cluster) in enumerate(clustered_dupes):
-    for record_id in cluster:
-        cluster_membership[record_id] = cluster_id
-
-
-with open(output_file, 'w') as f:
-    writer = csv.writer(f)
-
-    with open(input_file) as f_input :
-        reader = csv.reader(f_input)
-
-        heading_row = reader.next()
-        heading_row.insert(0, 'Cluster ID')
-        writer.writerow(heading_row)
-
-        for idx, row in enumerate(reader):
-            row_id = idx
-            cluster_id = cluster_membership[row_id]
-            row.insert(0, cluster_id)
-            writer.writerow(row)
->>>>>>> 2f734fcd
+print 'Dedupe complete, ran in ', time.time() - start_time, 'seconds'