<<<<<<< HEAD
# 2.0

- Python 3 only
- Static typing and type Hints
- Incorporate sqlite to extend normal API to millions of records
- Multiprocessing enabled for Windows
- Multiprocessing mode changed to spawn for Mac OS X
- Moved from CamelCase to lowercase_with_underscore for method names.
- Dropped ability to save indices in save settings.
- Moved from Deduper.match -> Dedupe.partition, RecordLink.match -> RecordLink.join, Gazetteer.match -> Gazetteer.search
- Renamed Matching.blocker -> Matching.fingerprinter
- Moved to autodoc for documentation
- Dropped threshold methods
- matchBlocks has been replaced by score, which takes pairs of records not blocks

=======
# 1.10.0
- Dropped python 2.7 support
>>>>>>> 76761d72

# 1.9.4
- Cleaned up block learning

# 1.9.3
- Improved performance of connected components algorithm with very large components
- Fixed pickling unpickling bug of Index predicate classes

# 1.9.0
- Implemented a disagreement based active labeler to improve blocking recall

# 1.8.2
- removed shelve-backed persistence in blocking data in favor of an improved in-memory implementation

# 1.8.0
- matchBlocks is not a generator; match is now optionally a generator. If the
  generator option is turned of for the Gazette match is lazy

# 1.7.8
- Speed up blocking, on our way to 3-predicates

# 1.7.5
- Significantly reduced memory footprint during connected_components

# 1.7.3
- Significantly reduced memory footprint during scoreDuplicates

# 1.7.2
- Improper release

# 1.7.1
- TempShelve class that addresses various bugs related to cleaning up tempoary shelves

# 1.7.0
- Added `target` argument to blocker and predicates for changing the behavior
  of the predicates for the target and source dataset if we are linking.

# 1.6.8
- Use file-backed blocking with dbm, dramatically increases size of data that can be handled without special programming

# 1.6.7
- Reduce memory footprint of matching

# 1.6.0
- Simplify .train method

# 1.5.5
- Levenshtein search based index predicates thanks to @mattandahalfew

# 1.5.0
- simplified the sample API, this might be a breaking change for some
- the active learner interface is now more modular to allow for a different learner
- random sampling of pairs has been improved for linking case and
  dedupe case, h/t to @MarkusShepherd

## 1.4.15
- frozendicts have finally been removed
- first N char predicates return their entire length if length is less
  than N, instead of nothing
- crossvalidation is skipped in active learning if using default rlr learner

## 1.4.5
- Block indexes can now be persisted by using the index=True argument
  in the writeSettings method

## 1.4.1
- Now uses C version of double metaphone for speed
- Much faster compounding of blocks in block learning

## 1.4.0
- Block learning now tries to minimize the total number of comparisons
  not just the comparisons of distinct records. This decouples makes
  block learning from learning classifier learning. This change has
  requires new, different arguments to the train method.

## 1.3.8
- Console labeler now shows fields in the order they are defined in
  the data model. The labeler also reports number of labeled examples
- `pud` argument added to the `train` method. Proportion of uncovered
  dupes. This deprecates `uncovered_dupes` argument

## 1.3.0
- If we have enough training data, consider Compound predicates of length 3 in addition to predicates of length 2

## 1.1.1
- None now treated as missing data indicator. Warnings for deprecations of older types of missing data indicators

## 1.1.0
Features
- Handle FuzzyCategoricalType in datamodel

## 1.0.0
Features
- Speed up learning
- Parallelize sampling
- Optional [CRF Edit Distance](https://dedupe.readthedocs.io/en/latest/Variable-definition.html#optional-edit-distance)

## 0.8.0
Support for Python 3.4 added. Support for Python 2.6 dropped.

Features
- Windows OS supported
- train method has argument for not considering index predicates
- TfIDFNGram Index Predicate added (for shorter string)
- SuffixArray Predicate
- Double Metaphone Predicates
- Predicates for numbers, OrderOfMagnitude, Round
- Set Predicate OrderOfCardinality
- Final, learned predicates list will now often be smaller without
  loss of coverage
- Variables refactored to support external extensions like
  https://github.com/datamade/dedupe-variable-address
- Categorical distance, regularized logistic regression, affine gap
  distance, canonicalization have been turned into separate libraries.
- Simplejson is now dependency

## 0.7.5
Features
- Individual record cluster membership scores
- New predicates
- New Exists Variable Type

Bug Fixes
- Latlong predicate fixed
- Set TFIDF canopy working properly

## 0.7.4
Features
- Sampling methods now use blocked sampling

## 0.7.0
Version 0.7.0 is backwards compatible, except for the match method of Gazetteer class

Features
- new index, unindex, and match methods in Gazetter Matching. Useful for
  streaming matching

## 0.6.0
Version 0.6.0 is *not* backwards compatible.

Features :
- new Text, ShortString, and exact string types
- multiple variables can be defined on same field
- new Gazette linker for matching dirty records against a master list
- performance improvements, particularly in memory usage
- canonicalize function in dedupe.convenience for creating a canonical representation of a cluster of records
- tons of bugfixes

API breaks
- when initializing an ActiveMatching object, `variable_definition` replaces `field_definition` and is a list of    dictionaries instead of a dictionary. See the documentation for details
- also when initializing a Matching object, `num_processes` has been replaced by `num_cores`, which now defaults to the
number of cpus on the machine
- when initializing a StaticMatching object, `settings_file` is now expected to be a file object not a string. The `readTraining`, `writeTraining`, `writeSettings` methods also all now expect file objects


## 0.5
Version 0.5 is *not* backwards compatible.

Features :

- Special case code for linking two datasets that, individually are unique
- Parallel processing using python standard library multiprocessing
- Much faster canopy creation using zope.index
- Asynchronous active learning methods

API breaks :
- `duplicateClusters` has been removed, it has been replaced by
  `match` and `matchBlocks`
- `goodThreshold` has been removed, it has been replaced by
  `threshold` and `thresholdBlocks`
- the meaning of `train` has changed. To train from training file use `readTraining`. To use console labeling, pass a dedupe instance to the `consoleLabel` function
- The convenience function dataSample has been removed. It has been replaced by
the `sample` methods
- It is no longer necessary to pass `frozendicts` to `Matching` classes
- `blockingFunction` has been removed and been replaced by the `blocker` method<|MERGE_RESOLUTION|>--- conflicted
+++ resolved
@@ -1,4 +1,3 @@
-<<<<<<< HEAD
 # 2.0
 
 - Python 3 only
@@ -14,10 +13,8 @@
 - Dropped threshold methods
 - matchBlocks has been replaced by score, which takes pairs of records not blocks
 
-=======
 # 1.10.0
 - Dropped python 2.7 support
->>>>>>> 76761d72
 
 # 1.9.4
 - Cleaned up block learning
